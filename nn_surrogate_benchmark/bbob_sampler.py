--- conflicted
+++ resolved
@@ -31,12 +31,8 @@
 
 def main():
     BOUNDS = [-5.0, 5.0]
-<<<<<<< HEAD
     N_SAMPLES = 30_000
     GET_GRADIENTS = True
-=======
-    N_SAMPLES = 100_000
->>>>>>> 0f1c60f2
     DIMENSIONS = 2
     INSTANCE_ID = 1
     FUNCTION_ID = 24
