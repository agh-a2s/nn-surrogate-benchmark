from .surrogate import MLP, prepare_dataloaders
from .surrogate_sobol import Sobolev, prepare_sobol_dataloaders
from .ela_comparator import SurrogateELAComparator
from .model_evaluator import ModelEvaluator
from pytorch_lightning import Trainer
from pytorch_lightning.loggers import TensorBoardLogger
from torch.cuda import is_available as is_cuda_available
from datetime import datetime
import socket
import subprocess
import time
import webbrowser


def is_port_in_use(port: int) -> bool:
    with socket.socket(socket.AF_INET, socket.SOCK_STREAM) as s:
        return s.connect_ex(("localhost", port)) == 0


def ensure_tensorboard_running(logdir: str, port: int = 6006) -> None:
    if not is_port_in_use(port):
        print(f"Starting TensorBoard on port {port}...")
        subprocess.Popen(
            ["tensorboard", "--logdir", logdir, "--port", str(port)],
            stdout=subprocess.DEVNULL,
            stderr=subprocess.DEVNULL,
        )
        time.sleep(5)
        webbrowser.open(f"http://localhost:{port}")
    else:
        print(f"TensorBoard already running on port {port}")


if __name__ == "__main__":
    input_column_names = ["x1", "x2"]
    output_column_names = ["y", "dy_dx1", "dy_dx2"]
    file_path = "data/bbob_f022_i01_d02_g_samples.csv"
    experiment_name = "bbob_f022_g"
    tensorboard_dir = "lightning_logs"
    total_epochs = 1000

    ensure_tensorboard_running(tensorboard_dir)

    current_datetime = datetime.now().strftime("%Y%m%d_%H%M")
<<<<<<< HEAD
    model = Sobolev(
        input_dim=len(input_column_names),
        lr=3e-4,
        lam1=50,
        hidden_dims=[512, 512, 512],
        activation="tanh",
=======
    model = MLP(
        lr=1e-3,
        hidden_dims=[512],
        activation="relu",
>>>>>>> 0f1c60f2
    )
    train_dataloder, val_dataloader, test_dataloader, scaler_x, scaler_y = (
        prepare_sobol_dataloaders(
            file_path=file_path,
            input_column_names=input_column_names,
            output_column_names=output_column_names,
            batch_size=100,
            scaler_type=None,
        )
    )
    tb_logger = TensorBoardLogger(save_dir=tensorboard_dir, name=experiment_name)
    accelerator = "gpu" if is_cuda_available() else "cpu"
    trainer = Trainer(
        max_epochs=total_epochs,
        logger=tb_logger,
        log_every_n_steps=10,
        accelerator=accelerator,
        devices=1,
    )

    trainer.fit(model, train_dataloder, val_dataloader)
    trainer.test(model, test_dataloader)

    comparator = SurrogateELAComparator(model, device="cpu")
    results = comparator.compare_multiple_sets(
        train_loader=train_dataloder,
        val_loader=val_dataloader,
        test_loader=test_dataloader,
        n_points=1000,
    )
    for key, value in results.items():
        value.to_csv(f"ela_{key}_{current_datetime}.csv", index=False)

    evaluator = ModelEvaluator(model, scaler_y=scaler_y, tb_logger=tb_logger)
    results = evaluator.evaluate_multiple_sets(
        train_loader=train_dataloder,
        val_loader=val_dataloader,
        test_loader=test_dataloader,
    )
    evaluator.log_metrics_to_tensorboard(results, total_epochs)

    for key, value in results.items():
        value.to_csv(f"value_{key}_{current_datetime}.csv", index=False)<|MERGE_RESOLUTION|>--- conflicted
+++ resolved
@@ -42,19 +42,10 @@
     ensure_tensorboard_running(tensorboard_dir)
 
     current_datetime = datetime.now().strftime("%Y%m%d_%H%M")
-<<<<<<< HEAD
-    model = Sobolev(
-        input_dim=len(input_column_names),
-        lr=3e-4,
-        lam1=50,
-        hidden_dims=[512, 512, 512],
-        activation="tanh",
-=======
     model = MLP(
         lr=1e-3,
         hidden_dims=[512],
         activation="relu",
->>>>>>> 0f1c60f2
     )
     train_dataloder, val_dataloader, test_dataloader, scaler_x, scaler_y = (
         prepare_sobol_dataloaders(
